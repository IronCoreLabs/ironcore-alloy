use crate::errors::AlloyError;
use crate::standard::{
    decrypt_document_core, encrypt_document_core, encrypt_map, verify_sig, EdekWithKeyIdHeader,
    EncryptedDocument, PlaintextDocument, PlaintextDocumentWithEdek, RekeyEdeksBatchResult,
    StandardDocumentOps,
};
use crate::tenant_security_client::errors::TenantSecurityError;
use crate::tenant_security_client::{
    RequestMetadata, TenantSecurityClient, UnwrapKeyResponse, WrapKeyResponse,
};
use crate::util::{collection_to_batch_result, OurReseedingRng};
use crate::TenantId;
use crate::{alloy_client_trait::AlloyClient, AlloyMetadata};
<<<<<<< HEAD
use bytes::Bytes;
=======
use crate::{EncryptedBytes, FieldId, PlaintextBytes, TenantId};
>>>>>>> d8a56f77
use futures::future::{join_all, FutureExt};
use ironcore_documents::aes::EncryptionKey;
use ironcore_documents::cmk_edek;
use ironcore_documents::cmk_edek::EncryptedDek;
use ironcore_documents::icl_header_v4::v4document_header::EdekWrapper;
use ironcore_documents::icl_header_v4::{self, V4DocumentHeader};
<<<<<<< HEAD
use ironcore_documents::key_id_header::{EdekType, KeyId, KeyIdHeader, PayloadType};
=======
use ironcore_documents::v5::key_id_header::{EdekType, PayloadType};
>>>>>>> d8a56f77
use protobuf::Message;
use rand::{CryptoRng, RngCore};
use std::collections::HashMap;
use std::convert::identity;
use std::sync::{Arc, Mutex};

#[derive(uniffi::Object)]
pub struct SaasShieldStandardClient {
    tenant_security_client: Arc<TenantSecurityClient>,
    rng: Arc<Mutex<OurReseedingRng>>,
}

// Standard SaaS Shield edeks could be V3 if they originated in old TSCs
#[derive(Debug)]
enum EdekParts {
    /// Key ID and document header containing the EDEK
    V5(KeyId, V4DocumentHeader),
    /// Just the EDEK, ready to be sent to the TSP
    V3(Bytes),
}

impl EdekParts {
    /// Gets the EDEK bytes regardless of the type of EDEK this was. These are the proto-encoded
    /// EncryptedDeks bytes ready to send to the TSP.
    fn get_edek_bytes(&self) -> Result<Vec<u8>, AlloyError> {
        match self {
            EdekParts::V5(_, v4_document_header) => {
                let fixed_edek =
                    fix_encrypted_dek(find_cmk_edek(&v4_document_header.signed_payload.edeks)?)?;
                let edek_bytes = fixed_edek
                    .write_to_bytes()
                    .expect("Writing to bytes is safe");
                Ok(edek_bytes)
            }
            EdekParts::V3(b) => Ok(b.to_vec()),
        }
    }

    /// Validates the signature in the case of V4 document header. V3 doesn't need validation
    fn validate_signature(&self, enc_key: EncryptionKey) -> Result<(), AlloyError> {
        match self {
            EdekParts::V5(_, document_header) => verify_sig(enc_key, document_header),
            EdekParts::V3(_) => Ok(()), // This is just an EDEK, so doesn't require validation
        }
    }
}

impl SaasShieldStandardClient {
    pub(crate) fn new(tenant_security_client: Arc<TenantSecurityClient>) -> Self {
        SaasShieldStandardClient {
            tenant_security_client,
            rng: crate::util::create_reseeding_rng(),
        }
    }

    fn encrypt_document<R: RngCore + CryptoRng>(
        rng: Arc<Mutex<R>>,
        tsc_edek: Vec<u8>,
        dek: EncryptionKey,
        tenant_id: TenantId,
        document: HashMap<String, Vec<u8>>,
    ) -> Result<EncryptedDocument, AlloyError> {
        let pb_edeks: ironcore_documents::cmk_edek::EncryptedDeks =
            protobuf::Message::parse_from_bytes(&tsc_edek)?;

        // We will choose the first edek, so that's the id we want to put on the front.
        let kms_config_id = pb_edeks
            .encryptedDeks
            .first()
            .map(|edek| edek.kmsConfigId as u32)
            .unwrap_or(0);
        let v4_doc = generate_cmk_v4_doc_and_sign(pb_edeks.encryptedDeks, dek, tenant_id)?;

        encrypt_document_core(
            document,
            rng,
            dek,
            Self::create_key_id_header(kms_config_id),
            v4_doc,
        )
    }

    async fn rekey_edek_core(
        &self,
        edek: EdekWithKeyIdHeader,
        parsed_new_tenant_id: &TenantId,
        request_metadata: &RequestMetadata,
    ) -> Result<EdekWithKeyIdHeader, AlloyError> {
        let edek_parts = Self::decompose_edek_header(edek)?;
        let edek = edek_parts.get_edek_bytes()?;
        let tsp_resp = self
            .tenant_security_client
            .rekey_edek(edek, parsed_new_tenant_id, request_metadata)
            .await?;
        let dek = tsc_dek_to_encryption_key(tsp_resp.dek.0)?;
        edek_parts.validate_signature(dek)?;
        Self::encrypt_document(
            self.rng.clone(), // this isn't actually used because of the empty document
            tsp_resp.edek.0,
            dek,
            parsed_new_tenant_id.clone(),
            HashMap::new(), // empty document. We only care about the EDEK part and there's no wasted work
        )
        .map(|doc| doc.edek)
    }

    /// Break the EDEK into its V3 or V5 parts. This should be used instead of Self::decompose_key_id_header
    /// in order to support V3 headers.
    fn decompose_edek_header(
        encrypted_bytes: EdekWithKeyIdHeader,
    ) -> Result<EdekParts, AlloyError> {
        // This doesn't just call Self::decompose_key_id_header because we still want to error on incorrect EDEK/payload type
        let maybe_decomposed = ironcore_documents::key_id_header::decode_version_prefixed_value(
            Bytes::copy_from_slice(&encrypted_bytes.0),
        );
        match maybe_decomposed {
            Ok((
                KeyIdHeader {
                    key_id,
                    edek_type,
                    payload_type,
                },
                remaining_bytes,
            )) => {
                let expected_edek_type = Self::get_edek_type();
                let expected_payload_type = Self::get_payload_type();
                if edek_type == expected_edek_type && payload_type == expected_payload_type {
                    let v4_document_header = Message::parse_from_bytes(&remaining_bytes[..])?;
                    Ok(EdekParts::V5(key_id, v4_document_header))
                } else {
                    Err(AlloyError::InvalidInput(
                format!("The data indicated that this was not a {expected_edek_type} {expected_payload_type} wrapped value. Found: {edek_type}, {payload_type}"),
            ))
                }
            }
            Err(_) => Ok(EdekParts::V3(encrypted_bytes.0.into())),
        }
    }
}

impl AlloyClient for SaasShieldStandardClient {
    fn get_edek_type() -> EdekType {
        EdekType::SaasShield
    }

    fn get_payload_type() -> PayloadType {
        PayloadType::StandardEdek
    }
}

#[uniffi::export(async_runtime = "tokio")]
impl StandardDocumentOps for SaasShieldStandardClient {
    async fn encrypt(
        &self,
        plaintext_document: PlaintextDocument,
        metadata: &AlloyMetadata,
    ) -> Result<EncryptedDocument, AlloyError> {
        let request_metadata = metadata.clone().try_into()?;
        let WrapKeyResponse {
            dek,
            edek: tsc_edek,
        } = self
            .tenant_security_client
            .wrap_key(&request_metadata)
            .await?;
        let enc_key = tsc_dek_to_encryption_key(dek.0)?;
        Self::encrypt_document(
            self.rng.clone(),
            tsc_edek.0,
            enc_key,
            metadata.tenant_id.clone(),
            plaintext_document,
        )
    }

    async fn decrypt(
        &self,
        encrypted_document: EncryptedDocument,
        metadata: &AlloyMetadata,
    ) -> Result<PlaintextDocument, AlloyError> {
        let request_metadata = metadata.clone().try_into()?;
        let edek_parts = Self::decompose_edek_header(encrypted_document.edek)?;
        let edek = edek_parts.get_edek_bytes()?;
        let UnwrapKeyResponse { dek } = self
            .tenant_security_client
            .unwrap_key(edek, &request_metadata)
            .await?;
        let enc_key = tsc_dek_to_encryption_key(dek.0)?;
        edek_parts.validate_signature(enc_key)?;
        decrypt_document_core(encrypted_document.document, enc_key)
    }

    async fn rekey_edeks(
        &self,
        edeks: HashMap<String, EdekWithKeyIdHeader>,
        metadata: &AlloyMetadata,
        new_tenant_id: Option<TenantId>,
    ) -> Result<RekeyEdeksBatchResult, AlloyError> {
        let parsed_new_tenant_id = new_tenant_id.as_ref().unwrap_or(&metadata.tenant_id);
        let request_metadata = metadata.clone().try_into()?;
        let tsp_responses = join_all(edeks.into_iter().map(|(id, edek)| {
            self.rekey_edek_core(edek, parsed_new_tenant_id, &request_metadata)
                .map(|res| (id, res))
        }))
        .await;
        Ok(collection_to_batch_result(tsp_responses, identity).into())
    }

    async fn encrypt_with_existing_edek(
        &self,
        plaintext_document: PlaintextDocumentWithEdek,
        metadata: &AlloyMetadata,
    ) -> Result<EncryptedDocument, AlloyError> {
        let request_metadata = metadata.clone().try_into()?;
        let edek_parts = Self::decompose_edek_header(plaintext_document.edek.clone())?;
        let edek = edek_parts.get_edek_bytes()?;
        let UnwrapKeyResponse { dek } = self
            .tenant_security_client
            .unwrap_key(edek, &request_metadata)
            .await?;
        let enc_key = tsc_dek_to_encryption_key(dek.0)?;
        edek_parts.validate_signature(enc_key)?;
        Ok(EncryptedDocument {
            document: encrypt_map(plaintext_document.document, self.rng.clone(), enc_key)?,
            edek: plaintext_document.edek,
        })
    }
}

<<<<<<< HEAD
=======
fn decrypt_document(
    header: V4DocumentHeader,
    dek: Vec<u8>,
    encrypted_document: HashMap<FieldId, EncryptedBytes>,
) -> Result<HashMap<String, PlaintextBytes>, AlloyError> {
    let enc_key = tsc_dek_to_encryption_key(dek)?;
    verify_sig(enc_key, &header)?;
    decrypt_document_core(encrypted_document, enc_key)
}

>>>>>>> d8a56f77
fn find_cmk_edek(edeks: &[EdekWrapper]) -> Result<&EncryptedDek, AlloyError> {
    let maybe_edek_wrapper = edeks.iter().find(|edek| edek.has_cmk_edek());
    let cmk_edek = maybe_edek_wrapper
        .map(|edek| edek.cmk_edek())
        .ok_or_else(|| AlloyError::DecryptError("No Saas Shield EDEK found.".to_string()))?;
    Ok(cmk_edek)
}

/// A function introduced to deal with the issue of EncryptedDeks from the TSP being mistakenly parsed as EncryptedDek.
/// This is mostly to allow compatibility with Cloaked Search from when this was an issue.
fn fix_encrypted_dek(
    cmk_edek: &cmk_edek::EncryptedDek,
) -> Result<cmk_edek::EncryptedDeks, TenantSecurityError> {
    // Real kms config ids can't ever be 0, so if it is we parse it as an EncryptedDeks (which came from the tsp).
    // Then we put the tenant_id on each of them.
    let encrypted_deks = if cmk_edek.kmsConfigId == 0 {
        let bytes = cmk_edek.write_to_bytes().expect("Writing to bytes is safe");
        let encrypted_deks: cmk_edek::EncryptedDeks = Message::parse_from_bytes(bytes.as_ref())?;

        encrypted_deks
            .encryptedDeks
            .into_iter()
            .map(|mut edek| {
                edek.tenantId = cmk_edek.tenantId.clone();
                edek
            })
            .collect()
    } else {
        // If the kms_config_id is not 0, we assume this is a edek that was generated after the fix, so we can just pass it on.
        vec![cmk_edek.clone()]
    };
    Ok(cmk_edek::EncryptedDeks {
        encryptedDeks: encrypted_deks,
        ..Default::default()
    })
}

fn tsc_dek_to_encryption_key(dek: Vec<u8>) -> Result<EncryptionKey, TenantSecurityError> {
    let bytes: [u8; 32] = dek
        .try_into()
        .map_err(|_| TenantSecurityError::InvalidDek)?;
    Ok(EncryptionKey(bytes))
}

fn generate_cmk_v4_doc_and_sign(
    edeks: Vec<EncryptedDek>,
    dek: EncryptionKey,
    tenant_id: TenantId,
) -> Result<V4DocumentHeader, AlloyError> {
    let edek_wrappers = edeks
        .into_iter()
        .map(|mut edek| {
            edek.tenantId = tenant_id.0.clone().into();
            icl_header_v4::v4document_header::EdekWrapper {
                edek: Some(icl_header_v4::v4document_header::edek_wrapper::Edek::CmkEdek(edek)),
                ..Default::default()
            }
        })
        .collect();

    Ok(ironcore_documents::create_signed_proto(edek_wrappers, dek))
}

#[cfg(test)]
mod test {
    use super::*;
    use crate::standard::EdekWithKeyIdHeader;
<<<<<<< HEAD
    use base64::{engine::general_purpose::STANDARD, Engine};
    use ironcore_documents::key_id_header::{KeyId, KeyIdHeader};
=======
    use ironcore_documents::v5::key_id_header::{KeyId, KeyIdHeader};
>>>>>>> d8a56f77

    #[test]
    fn decompose_edek_header_makes_v3_for_invalid() {
        let encrypted_document = EncryptedDocument {
            edek: EdekWithKeyIdHeader(vec![0u8]),
            document: Default::default(),
        };
        assert!(matches!(
            SaasShieldStandardClient::decompose_edek_header(encrypted_document.edek).unwrap(),
            EdekParts::V3(_)
        ));
    }

    #[test]
    fn get_document_header_and_edek_fails_for_wrong_type() {
        // This is a SaaS Shield Standard edek which is empty along with a valid header.
        let bytes = vec![0u8, 0, 0, 42, 1, 0, 18, 4, 18, 2, 18, 0];
        let encrypted_doc = EncryptedDocument {
            edek: EdekWithKeyIdHeader(bytes),
            document: Default::default(),
        };

        assert!(matches!(
            SaasShieldStandardClient::decompose_edek_header(encrypted_doc.edek).unwrap_err(),
            AlloyError::InvalidInput(_)
        ));
    }

    #[test]
    fn get_document_header_and_edek_succeeds_for_good_header() {
        let edek = EncryptedDek {
            encryptedDekData: vec![1, 2, 3].into(),
            kmsConfigId: 1,
            tenantId: "tenant".into(),
            ..Default::default()
        };
        let v4_doc = generate_cmk_v4_doc_and_sign(
            vec![edek],
            EncryptionKey([1; 32]),
            TenantId("tenant".to_string()),
        )
        .unwrap();
        let doc_bytes = v4_doc.write_to_bytes().unwrap();
        let final_bytes =
            KeyIdHeader::new(EdekType::SaasShield, PayloadType::StandardEdek, KeyId(123))
                .put_header_on_document(doc_bytes);
        let encrypted_doc = EncryptedDocument {
            edek: EdekWithKeyIdHeader(final_bytes.to_vec()),
            document: Default::default(),
        };

        assert!(SaasShieldStandardClient::decompose_edek_header(encrypted_doc.edek).is_ok());
    }

    #[test]
    fn parse_old_v5_document_works() {
        let edek_and_header = EdekWithKeyIdHeader(vec![
            0, 0, 0, 0, 2, 0, 10, 36, 10, 32, 64, 210, 116, 17, 37, 169, 25, 195, 73, 47, 59, 120,
            34, 200, 205, 142, 3, 154, 115, 130, 188, 198, 244, 161, 170, 163, 153, 254, 43, 237,
            157, 167, 16, 1, 18, 215, 1, 18, 212, 1, 18, 209, 1, 10, 192, 1, 10, 48, 63, 225, 165,
            108, 33, 17, 151, 119, 230, 185, 159, 203, 90, 67, 250, 185, 117, 54, 184, 68, 240,
            128, 92, 176, 48, 35, 52, 183, 27, 153, 15, 247, 241, 63, 221, 179, 246, 99, 9, 98,
            221, 121, 156, 193, 220, 197, 225, 126, 16, 255, 3, 24, 128, 5, 34, 12, 39, 49, 127,
            75, 144, 142, 37, 173, 138, 210, 233, 129, 42, 120, 10, 118, 10, 113, 10, 36, 0, 165,
            4, 100, 135, 130, 34, 228, 127, 190, 188, 55, 199, 103, 184, 137, 98, 81, 5, 243, 99,
            119, 248, 110, 101, 114, 150, 161, 28, 100, 228, 110, 64, 123, 169, 222, 18, 73, 0,
            220, 248, 78, 140, 39, 11, 119, 244, 9, 168, 242, 190, 48, 191, 108, 152, 157, 29, 120,
            97, 56, 118, 104, 45, 144, 16, 245, 170, 9, 52, 111, 40, 22, 174, 185, 135, 102, 95,
            142, 171, 180, 163, 118, 46, 183, 105, 45, 137, 66, 170, 61, 49, 166, 47, 184, 99, 232,
            86, 42, 73, 118, 87, 194, 50, 103, 109, 176, 41, 144, 121, 250, 182, 16, 255, 3, 50,
            12, 116, 101, 110, 97, 110, 116, 45, 103, 99, 112, 45, 108,
        ]);
        let edek_parts = SaasShieldStandardClient::decompose_edek_header(edek_and_header).unwrap();
        assert!(matches!(edek_parts, EdekParts::V5(_, _)));
        let edek_bytes = edek_parts.get_edek_bytes().unwrap();
        let encrypted_deks: cmk_edek::EncryptedDeks =
            Message::parse_from_bytes(&edek_bytes).unwrap();
        assert_eq!(encrypted_deks.encryptedDeks.len(), 1);
        let encrypted_dek = encrypted_deks.encryptedDeks[0].clone();
        assert_eq!(encrypted_dek.kmsConfigId, 511);
        assert_eq!(encrypted_dek.tenantId.to_string(), "tenant-gcp-l");
    }

    #[test]
    fn parse_new_v5_document_works() {
        let edek_and_header = EdekWithKeyIdHeader(vec![
            0, 0, 1, 255, 2, 0, 10, 36, 10, 32, 69, 182, 178, 20, 76, 114, 41, 199, 199, 34, 15,
            196, 128, 11, 147, 175, 190, 68, 241, 100, 46, 76, 139, 172, 5, 41, 226, 192, 84, 1,
            40, 31, 16, 1, 18, 212, 1, 18, 209, 1, 18, 206, 1, 10, 48, 212, 43, 219, 136, 159, 154,
            211, 225, 121, 20, 9, 189, 243, 102, 44, 168, 129, 150, 238, 97, 220, 248, 152, 117,
            48, 88, 45, 150, 114, 166, 74, 193, 252, 142, 29, 203, 233, 17, 14, 80, 34, 10, 236,
            100, 10, 206, 155, 123, 16, 255, 3, 24, 128, 5, 34, 12, 62, 97, 134, 143, 164, 152,
            252, 93, 101, 80, 51, 245, 42, 120, 10, 118, 10, 113, 10, 36, 0, 165, 4, 100, 135, 130,
            34, 228, 127, 190, 188, 55, 199, 103, 184, 137, 98, 81, 5, 243, 99, 119, 248, 110, 101,
            114, 150, 161, 28, 100, 228, 110, 64, 123, 169, 222, 18, 73, 0, 220, 248, 78, 140, 39,
            11, 119, 244, 9, 168, 242, 190, 48, 191, 108, 152, 157, 29, 120, 97, 56, 118, 104, 45,
            144, 16, 245, 170, 9, 52, 111, 40, 22, 174, 185, 135, 102, 95, 142, 171, 180, 163, 118,
            46, 183, 105, 45, 137, 66, 170, 61, 49, 166, 47, 184, 99, 232, 86, 42, 73, 118, 87,
            194, 50, 103, 109, 176, 41, 144, 121, 250, 182, 16, 255, 3, 50, 12, 116, 101, 110, 97,
            110, 116, 45, 103, 99, 112, 45, 108,
        ]);
        let edek_parts = SaasShieldStandardClient::decompose_edek_header(edek_and_header).unwrap();
        assert!(matches!(edek_parts, EdekParts::V5(_, _)));
        let edek_bytes = edek_parts.get_edek_bytes().unwrap();
        let encrypted_deks: cmk_edek::EncryptedDeks =
            Message::parse_from_bytes(&edek_bytes).unwrap();
        assert_eq!(encrypted_deks.encryptedDeks.len(), 1);
        let encrypted_dek = encrypted_deks.encryptedDeks[0].clone();
        assert_eq!(encrypted_dek.kmsConfigId, 511);
        assert_eq!(encrypted_dek.tenantId.to_string(), "tenant-gcp-l");
    }

    #[test]
    fn parse_v3_document_works() {
        let edek = STANDARD.decode("CsABCjCkFe10OS/aiG6p9I0ijOirFq1nsRE8cPMog/bhOS0vYv5OCrYGZMSxOlo6dMJEYNgQ/wMYgAUiDEzjRFRtGVz1SRGWoip4CnYKcQokAKUEZIeCIuR/vrw3x2e4iWJRBfNjd/huZXKWoRxk5G5Ae6neEkkA3PhOjCcLd/QJqPK+ML9smJ0deGE4dmgtkBD1qgk0bygWrrmHZl+Oq7Sjdi63aS2JQqo9MaYvuGPoVipJdlfCMmdtsCmQefq2EP8D").unwrap();
        // This type isn't true, but it's what a caller would be creating if they had old EDEKs
        let liar_type_edek = EdekWithKeyIdHeader(edek);
        let edek_parts = SaasShieldStandardClient::decompose_edek_header(liar_type_edek).unwrap();
        assert!(matches!(edek_parts, EdekParts::V3(_)));
        let edek_bytes = edek_parts.get_edek_bytes().unwrap();
        let encrypted_deks: cmk_edek::EncryptedDeks =
            Message::parse_from_bytes(&edek_bytes).unwrap();
        assert_eq!(encrypted_deks.encryptedDeks.len(), 1);
        let encrypted_dek = encrypted_deks.encryptedDeks[0].clone();
        assert_eq!(encrypted_dek.kmsConfigId, 511);
        // This EDEK came from TSC-java, where we weren't setting tenant IDs
        assert_eq!(encrypted_dek.tenantId.to_string(), "");
    }
}<|MERGE_RESOLUTION|>--- conflicted
+++ resolved
@@ -11,22 +11,16 @@
 use crate::util::{collection_to_batch_result, OurReseedingRng};
 use crate::TenantId;
 use crate::{alloy_client_trait::AlloyClient, AlloyMetadata};
-<<<<<<< HEAD
 use bytes::Bytes;
-=======
-use crate::{EncryptedBytes, FieldId, PlaintextBytes, TenantId};
->>>>>>> d8a56f77
 use futures::future::{join_all, FutureExt};
 use ironcore_documents::aes::EncryptionKey;
 use ironcore_documents::cmk_edek;
 use ironcore_documents::cmk_edek::EncryptedDek;
 use ironcore_documents::icl_header_v4::v4document_header::EdekWrapper;
 use ironcore_documents::icl_header_v4::{self, V4DocumentHeader};
-<<<<<<< HEAD
-use ironcore_documents::key_id_header::{EdekType, KeyId, KeyIdHeader, PayloadType};
-=======
-use ironcore_documents::v5::key_id_header::{EdekType, PayloadType};
->>>>>>> d8a56f77
+use ironcore_documents::v5::key_id_header::{
+    decode_version_prefixed_value, EdekType, KeyId, KeyIdHeader, PayloadType,
+};
 use protobuf::Message;
 use rand::{CryptoRng, RngCore};
 use std::collections::HashMap;
@@ -139,9 +133,8 @@
         encrypted_bytes: EdekWithKeyIdHeader,
     ) -> Result<EdekParts, AlloyError> {
         // This doesn't just call Self::decompose_key_id_header because we still want to error on incorrect EDEK/payload type
-        let maybe_decomposed = ironcore_documents::key_id_header::decode_version_prefixed_value(
-            Bytes::copy_from_slice(&encrypted_bytes.0),
-        );
+        let maybe_decomposed =
+            decode_version_prefixed_value(Bytes::copy_from_slice(&encrypted_bytes.0));
         match maybe_decomposed {
             Ok((
                 KeyIdHeader {
@@ -256,19 +249,6 @@
     }
 }
 
-<<<<<<< HEAD
-=======
-fn decrypt_document(
-    header: V4DocumentHeader,
-    dek: Vec<u8>,
-    encrypted_document: HashMap<FieldId, EncryptedBytes>,
-) -> Result<HashMap<String, PlaintextBytes>, AlloyError> {
-    let enc_key = tsc_dek_to_encryption_key(dek)?;
-    verify_sig(enc_key, &header)?;
-    decrypt_document_core(encrypted_document, enc_key)
-}
-
->>>>>>> d8a56f77
 fn find_cmk_edek(edeks: &[EdekWrapper]) -> Result<&EncryptedDek, AlloyError> {
     let maybe_edek_wrapper = edeks.iter().find(|edek| edek.has_cmk_edek());
     let cmk_edek = maybe_edek_wrapper
@@ -336,12 +316,8 @@
 mod test {
     use super::*;
     use crate::standard::EdekWithKeyIdHeader;
-<<<<<<< HEAD
     use base64::{engine::general_purpose::STANDARD, Engine};
-    use ironcore_documents::key_id_header::{KeyId, KeyIdHeader};
-=======
     use ironcore_documents::v5::key_id_header::{KeyId, KeyIdHeader};
->>>>>>> d8a56f77
 
     #[test]
     fn decompose_edek_header_makes_v3_for_invalid() {
