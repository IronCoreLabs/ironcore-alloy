use super::{
    derive_keys_many_paths, derived_key_to_vector_encryption_key, get_in_rotation_prefix_internal,
    get_keys_for_rotation, DeriveKeyChoice, RotationKeys, SaasShieldSecurityEventOps,
    SecurityEvent,
};
use crate::alloy_client_trait::AlloyClient;
use crate::errors::AlloyError;
use crate::tenant_security_client::{DerivationType, SecretType, TenantSecurityClient};
use crate::util::{check_rotation_no_op, get_rng, perform_batch_action, OurReseedingRng};
use crate::vector::{
<<<<<<< HEAD
    decrypt_internal, encrypt_internal, EncryptedVector, EncryptedVectors,
    GenerateVectorQueryResult, PlaintextVector, PlaintextVectors, VectorOps, VectorRotateResult,
=======
    decrypt_internal, encrypt_internal, get_approximation_factor, EncryptedVector,
    EncryptedVectors, GenerateQueryResult, PlaintextVector, PlaintextVectors,
    VectorDecryptBatchResult, VectorEncryptBatchResult, VectorOps, VectorRotateResult,
>>>>>>> 48dda7be
};
use crate::{AlloyMetadata, DerivationPath, SecretPath, TenantId, VectorEncryptionKey};
use ironcore_documents::v5::key_id_header::{EdekType, KeyId, PayloadType};
use itertools::Itertools;
use std::collections::HashMap;
use std::sync::{Arc, Mutex};

#[derive(uniffi::Object)]
pub struct SaasShieldVectorClient {
    approximation_factor: Option<f32>,
    tenant_security_client: Arc<TenantSecurityClient>,
    rng: Arc<Mutex<OurReseedingRng>>,
}

impl SaasShieldVectorClient {
    pub(crate) fn new(
        client: Arc<TenantSecurityClient>,
        approximation_factor: Option<f32>,
    ) -> Self {
        SaasShieldVectorClient {
            approximation_factor,
            tenant_security_client: client.clone(),
            rng: crate::util::create_reseeding_rng(),
        }
    }

    fn get_secret_type() -> SecretType {
        SecretType::Vector
    }

    /// Encrypts a plaintext vector with the provided key/ID
    fn encrypt_core(
        &self,
        key: &VectorEncryptionKey,
        key_id: KeyId,
        plaintext_vector: PlaintextVector,
    ) -> Result<EncryptedVector, AlloyError> {
        let approximation_factor = get_approximation_factor(self.approximation_factor)?;
        encrypt_internal(
            approximation_factor,
            key,
            key_id,
            Self::get_edek_type(),
            plaintext_vector,
            &mut *get_rng(&self.rng),
        )
    }
}

#[uniffi::export(async_runtime = "tokio")]
impl SaasShieldSecurityEventOps for SaasShieldVectorClient {
    /// Log the security event `event` to the tenant's log sink.
    /// If the event time is unspecified the current time will be used.
    async fn log_security_event(
        &self,
        event: SecurityEvent,
        metadata: &AlloyMetadata,
        event_time_millis: Option<i64>,
    ) -> Result<(), AlloyError> {
        let request_metadata = (metadata.clone(), event_time_millis).try_into()?;
        self.tenant_security_client
            .log_security_event(&event, &request_metadata)
            .await
    }
}

impl AlloyClient for SaasShieldVectorClient {
    fn get_edek_type() -> EdekType {
        EdekType::SaasShield
    }
    fn get_payload_type() -> PayloadType {
        PayloadType::VectorMetadata
    }
}

#[uniffi::export(async_runtime = "tokio")]
impl VectorOps for SaasShieldVectorClient {
    /// Encrypt a vector embedding with the provided metadata. The provided embedding is assumed to be normalized
    /// and its values will be shuffled as part of the encryption.
    /// The same tenant ID must be provided in the metadata when decrypting the embedding.
    async fn encrypt(
        &self,
        plaintext_vector: PlaintextVector,
        metadata: &AlloyMetadata,
    ) -> Result<EncryptedVector, AlloyError> {
        let paths = [(
            plaintext_vector.secret_path.clone(),
            [plaintext_vector.derivation_path.clone()].into(),
        )]
        .into();
        let derived_keys = self
            .tenant_security_client
            .tenant_key_derive(
                paths,
                &metadata.clone().try_into()?,
                DerivationType::Sha512,
                Self::get_secret_type(),
            )
            .await?;
        let derived_key = derived_keys.get_key_for_path(
            &plaintext_vector.secret_path,
            &plaintext_vector.derivation_path,
            DeriveKeyChoice::Current,
        )?;
        let (key_id, key) = derived_key_to_vector_encryption_key(derived_key)?;
        self.encrypt_core(&key, key_id, plaintext_vector)
    }

    /// Encrypt multiple vector embeddings with the provided metadata. The provided embeddings are assumed to be normalized
    /// and their values will be shuffled as part of the encryption.
    /// The same tenant ID must be provided in the metadata when decrypting the embeddings.
    async fn encrypt_batch(
        &self,
        plaintext_vectors: PlaintextVectors,
        metadata: &AlloyMetadata,
    ) -> Result<VectorEncryptBatchResult, AlloyError> {
        let approximation_factor = get_approximation_factor(self.approximation_factor)?;
        let paths = plaintext_vectors
            .values()
            .map(|field| (field.secret_path.clone(), field.derivation_path.clone()))
            .collect_vec();
        let all_keys = derive_keys_many_paths(
            &self.tenant_security_client,
            metadata,
            paths,
            Self::get_secret_type(),
        )
        .await?;

        let encrypt_vector = |plaintext_vector: PlaintextVector| {
            let new_derived_key = all_keys.get_key_for_path(
                &plaintext_vector.secret_path,
                &plaintext_vector.derivation_path,
                DeriveKeyChoice::Current,
            )?;
            let (new_key_id, new_vector_key) =
                derived_key_to_vector_encryption_key(new_derived_key)?;
            encrypt_internal(
                approximation_factor,
                &new_vector_key,
                new_key_id,
                Self::get_edek_type(),
                plaintext_vector,
                &mut *get_rng(&self.rng),
            )
        };
        Ok(collection_to_batch_result(plaintext_vectors, encrypt_vector).into())
    }

    /// Decrypt a vector embedding that was encrypted with the provided metadata. The values of the embedding will
    /// be unshuffled to their original positions during decryption.
    async fn decrypt(
        &self,
        encrypted_vector: EncryptedVector,
        metadata: &AlloyMetadata,
    ) -> Result<PlaintextVector, AlloyError> {
        let approximation_factor = get_approximation_factor(self.approximation_factor)?;
        let (key_id, icl_metadata_bytes) =
            Self::decompose_key_id_header(encrypted_vector.paired_icl_info.clone())?;

        let paths = [(
            encrypted_vector.secret_path.clone(),
            [encrypted_vector.derivation_path.clone()].into(),
        )]
        .into();
        let derived_keys = self
            .tenant_security_client
            .tenant_key_derive(
                paths,
                &metadata.clone().try_into()?,
                DerivationType::Sha512,
                Self::get_secret_type(),
            )
            .await?;
        let derived_key = derived_keys.get_key_for_path(
            &encrypted_vector.secret_path,
            &encrypted_vector.derivation_path,
            DeriveKeyChoice::Specific(key_id),
        )?;
        let (derived_key_id, key) = derived_key_to_vector_encryption_key(derived_key)?;
        if derived_key_id != key_id {
            Err(AlloyError::InvalidKey{ msg:
                    "The key ID in the paired ICL info and on the key derived for decryption did not match"
                        .to_string(),
        })
        } else {
            decrypt_internal(
                approximation_factor,
                &key,
                encrypted_vector,
                icl_metadata_bytes,
            )
        }
    }

    /// Decrypt multiple vector embeddings that were encrypted with the provided metadata. The values of the embeddings
    /// will be unshuffled to their original positions during decryption.
    /// Note that because the metadata is shared between the vectors, they all must correspond to the
    /// same tenant ID.
    async fn decrypt_batch(
        &self,
        encrypted_vectors: EncryptedVectors,
        metadata: &AlloyMetadata,
    ) -> Result<VectorDecryptBatchResult, AlloyError> {
        let approximation_factor = get_approximation_factor(self.approximation_factor)?;
        let paths = encrypted_vectors
            .values()
            .map(|field| (field.secret_path.clone(), field.derivation_path.clone()))
            .collect_vec();
        let all_keys = derive_keys_many_paths(
            &self.tenant_security_client,
            metadata,
            paths,
            Self::get_secret_type(),
        )
        .await?;

        let decrypt_vector = |encrypted_vector: EncryptedVector| {
            let (original_key_id, icl_metadata_bytes) =
                Self::decompose_key_id_header(encrypted_vector.paired_icl_info.clone())?;
            let original_key = all_keys.get_key_for_path(
                &encrypted_vector.secret_path,
                &encrypted_vector.derivation_path,
                DeriveKeyChoice::Specific(original_key_id),
            )?;
            let (_, original_vector_key) = derived_key_to_vector_encryption_key(original_key)?;
            decrypt_internal(
                approximation_factor,
                &original_vector_key,
                encrypted_vector,
                icl_metadata_bytes,
            )
        };
        Ok(collection_to_batch_result(encrypted_vectors, decrypt_vector).into())
    }

    /// Encrypt each plaintext vector with any Current and InRotation keys for the provided secret path.
    /// The resulting encrypted vectors should be used in tandem when querying the vector database.
    async fn generate_query_vectors(
        &self,
        vectors_to_query: PlaintextVectors,
        metadata: &AlloyMetadata,
    ) -> Result<GenerateVectorQueryResult, AlloyError> {
        let paths = vectors_to_query
            .0
            .values()
            .map(|vector| (vector.secret_path.clone(), vector.derivation_path.clone()))
            .collect_vec();
        let all_keys = derive_keys_many_paths(
            &self.tenant_security_client,
            metadata,
            paths,
            Self::get_secret_type(),
        )
        .await?
        .derived_keys;
        vectors_to_query
            .0
            .into_iter()
            .map(|(vector_id, plaintext_vector)| {
                let keys = all_keys
                    .get(&plaintext_vector.secret_path)
                    .and_then(|deriv| deriv.get(&plaintext_vector.derivation_path))
                    .ok_or(AlloyError::RequestError {
                        msg: "Failed to derive keys for provided path using the TSP.".to_string(),
                    })?;
                keys.iter()
                    .map(|derived_key| {
                        let (key_id, key) = derived_key_to_vector_encryption_key(derived_key)?;
                        self.encrypt_core(&key, key_id, plaintext_vector.clone())
                    })
                    .try_collect()
                    .map(|enc| (vector_id, enc))
            })
            .collect::<Result<HashMap<_, _>, _>>()
            .map(GenerateVectorQueryResult)
    }

    async fn rotate_vectors(
        &self,
        encrypted_vectors: EncryptedVectors,
        metadata: &AlloyMetadata,
        new_tenant_id: Option<TenantId>,
    ) -> Result<VectorRotateResult, AlloyError> {
        let approximation_factor = get_approximation_factor(self.approximation_factor)?;
        let parsed_new_tenant_id = new_tenant_id.as_ref().unwrap_or(&metadata.tenant_id);
        let paths = encrypted_vectors
            .0
            .values()
            .map(|field| (field.secret_path.clone(), field.derivation_path.clone()))
            .collect_vec();
        let RotationKeys {
            original_keys: original_tenant_keys,
            new_keys: new_tenant_keys,
        } = get_keys_for_rotation(
            metadata,
            parsed_new_tenant_id,
            paths,
            &self.tenant_security_client,
            Self::get_secret_type(),
        )
        .await?;
        let reencrypt_vector = |encrypted_vector: EncryptedVector| {
            let (original_key_id, icl_metadata_bytes) =
                Self::decompose_key_id_header(encrypted_vector.paired_icl_info.clone())?;
            let maybe_current_key_id = new_tenant_keys
                .get_current(
                    &encrypted_vector.secret_path,
                    &encrypted_vector.derivation_path,
                )
                .map(|k| k.tenant_secret_id.0);
            if check_rotation_no_op(
                original_key_id,
                &maybe_current_key_id,
                parsed_new_tenant_id,
                metadata,
            ) {
                Ok(encrypted_vector)
            } else {
                let original_derived_key = original_tenant_keys.get_key_for_path(
                    &encrypted_vector.secret_path,
                    &encrypted_vector.derivation_path,
                    DeriveKeyChoice::Specific(original_key_id),
                )?;
                let (_, original_vector_key) =
                    derived_key_to_vector_encryption_key(original_derived_key)?;
                let decrypted_vector = decrypt_internal(
                    approximation_factor,
                    &original_vector_key,
                    encrypted_vector,
                    icl_metadata_bytes,
                )?;
                let new_derived_key = new_tenant_keys.get_key_for_path(
                    &decrypted_vector.secret_path,
                    &decrypted_vector.derivation_path,
                    DeriveKeyChoice::Current,
                )?;
                let (new_key_id, new_vector_key) =
                    derived_key_to_vector_encryption_key(new_derived_key)?;
                encrypt_internal(
                    approximation_factor,
                    &new_vector_key,
                    new_key_id,
                    Self::get_edek_type(),
                    decrypted_vector,
                    &mut *get_rng(&self.rng),
                )
            }
        };
        Ok(perform_batch_action(encrypted_vectors.0, reencrypt_vector).into())
    }

    /// Get the byte prefix for the InRotation secret corresponding to this secret_path/derivation_path.
    /// Note that if you use z85 or ascii85 encoding, the result of this function should be passed to `base85_compat_prefix_bytes`
    /// before searching your datastore.
    async fn get_in_rotation_prefix(
        &self,
        secret_path: SecretPath,
        derivation_path: DerivationPath,
        metadata: &AlloyMetadata,
    ) -> Result<Vec<u8>, AlloyError> {
        let paths = [(secret_path.clone(), [derivation_path.clone()].into())].into();
        let derived_keys = self
            .tenant_security_client
            .tenant_key_derive(
                paths,
                &metadata.clone().try_into()?,
                DerivationType::Sha512,
                Self::get_secret_type(),
            )
            .await?;
        get_in_rotation_prefix_internal(
            &derived_keys,
            secret_path,
            derivation_path,
            Self::get_edek_type(),
            Self::get_payload_type(),
        )
    }
}<|MERGE_RESOLUTION|>--- conflicted
+++ resolved
@@ -8,14 +8,9 @@
 use crate::tenant_security_client::{DerivationType, SecretType, TenantSecurityClient};
 use crate::util::{check_rotation_no_op, get_rng, perform_batch_action, OurReseedingRng};
 use crate::vector::{
-<<<<<<< HEAD
-    decrypt_internal, encrypt_internal, EncryptedVector, EncryptedVectors,
-    GenerateVectorQueryResult, PlaintextVector, PlaintextVectors, VectorOps, VectorRotateResult,
-=======
     decrypt_internal, encrypt_internal, get_approximation_factor, EncryptedVector,
-    EncryptedVectors, GenerateQueryResult, PlaintextVector, PlaintextVectors,
-    VectorDecryptBatchResult, VectorEncryptBatchResult, VectorOps, VectorRotateResult,
->>>>>>> 48dda7be
+    EncryptedVectors, GenerateVectorQueryResult, PlaintextVector, PlaintextVectors,
+    VectorDecryptBatchResult, VectorEncryptBatchResult, VectorId, VectorOps, VectorRotateResult,
 };
 use crate::{AlloyMetadata, DerivationPath, SecretPath, TenantId, VectorEncryptionKey};
 use ironcore_documents::v5::key_id_header::{EdekType, KeyId, PayloadType};
@@ -134,6 +129,7 @@
     ) -> Result<VectorEncryptBatchResult, AlloyError> {
         let approximation_factor = get_approximation_factor(self.approximation_factor)?;
         let paths = plaintext_vectors
+            .0
             .values()
             .map(|field| (field.secret_path.clone(), field.derivation_path.clone()))
             .collect_vec();
@@ -162,7 +158,14 @@
                 &mut *get_rng(&self.rng),
             )
         };
-        Ok(collection_to_batch_result(plaintext_vectors, encrypt_vector).into())
+        Ok(perform_batch_action(
+            plaintext_vectors
+                .0
+                .into_iter()
+                .map(|(k, v)| (VectorId(k), v)),
+            encrypt_vector,
+        )
+        .into())
     }
 
     /// Decrypt a vector embedding that was encrypted with the provided metadata. The values of the embedding will
@@ -222,6 +225,7 @@
     ) -> Result<VectorDecryptBatchResult, AlloyError> {
         let approximation_factor = get_approximation_factor(self.approximation_factor)?;
         let paths = encrypted_vectors
+            .0
             .values()
             .map(|field| (field.secret_path.clone(), field.derivation_path.clone()))
             .collect_vec();
@@ -249,7 +253,14 @@
                 icl_metadata_bytes,
             )
         };
-        Ok(collection_to_batch_result(encrypted_vectors, decrypt_vector).into())
+        Ok(perform_batch_action(
+            encrypted_vectors
+                .0
+                .into_iter()
+                .map(|(k, v)| (VectorId(k), v)),
+            decrypt_vector,
+        )
+        .into())
     }
 
     /// Encrypt each plaintext vector with any Current and InRotation keys for the provided secret path.
