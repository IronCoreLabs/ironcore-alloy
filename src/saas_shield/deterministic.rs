use super::{
<<<<<<< HEAD
    derive_keys_many_paths, get_in_rotation_prefix_internal, get_keys_for_rotation,
    DeriveKeyChoice, RotationKeys,
=======
    derive_keys_many_paths, get_in_rotation_prefix_internal, DeriveKeyChoice,
    SaasShieldSecurityEventOps, SecurityEvent,
>>>>>>> 13652bfc
};
use crate::deterministic::{
    decrypt_internal, encrypt_internal, DeterministicEncryptionKey, DeterministicFieldOps,
    DeterministicRotateResult, EncryptedField, EncryptedFields, GenerateQueryResult,
    PlaintextField, PlaintextFields,
};
use crate::errors::AlloyError;
use crate::tenant_security_client::{DerivationType, SecretType, TenantSecurityClient};
use crate::util::{check_rotation_no_op, collection_to_batch_result};
use crate::{alloy_client_trait::AlloyClient, AlloyMetadata, DerivationPath, SecretPath, TenantId};
use ironcore_documents::v5::key_id_header::{EdekType, PayloadType};
use itertools::Itertools;
use std::sync::Arc;

#[derive(uniffi::Object)]
pub struct SaasShieldDeterministicClient {
    tenant_security_client: Arc<TenantSecurityClient>,
}
impl SaasShieldDeterministicClient {
    pub(crate) fn new(tenant_security_client: Arc<TenantSecurityClient>) -> Self {
        Self {
            tenant_security_client: tenant_security_client.clone(),
        }
    }
}

impl AlloyClient for SaasShieldDeterministicClient {
    fn get_edek_type() -> EdekType {
        EdekType::SaasShield
    }

    fn get_payload_type() -> PayloadType {
        PayloadType::DeterministicField
    }
}

#[uniffi::export(async_runtime = "tokio")]
impl DeterministicFieldOps for SaasShieldDeterministicClient {
    async fn encrypt(
        &self,
        plaintext_field: PlaintextField,
        metadata: &AlloyMetadata,
    ) -> Result<EncryptedField, AlloyError> {
        let paths = [(
            plaintext_field.secret_path.clone(),
            [plaintext_field.derivation_path.clone()].into(),
        )]
        .into();
        let derived_keys = self
            .tenant_security_client
            .tenant_key_derive(
                paths,
                &metadata.clone().try_into()?,
                DerivationType::Sha512,
                SecretType::Deterministic,
            )
            .await?;
        let derived_key = derived_keys.get_key_for_path(
            &plaintext_field.secret_path,
            &plaintext_field.derivation_path,
            DeriveKeyChoice::Current,
        )?;
        let key_id_header = Self::create_key_id_header(derived_key.tenant_secret_id.0);
        encrypt_internal(
            DeterministicEncryptionKey(derived_key.derived_key.0.clone()),
            key_id_header,
            plaintext_field,
        )
    }

    async fn decrypt(
        &self,
        encrypted_field: EncryptedField,
        metadata: &AlloyMetadata,
    ) -> Result<PlaintextField, AlloyError> {
        let (key_id, ciphertext) =
            Self::decompose_key_id_header(encrypted_field.encrypted_field.clone())?;
        let paths = [(
            encrypted_field.secret_path.clone(),
            [encrypted_field.derivation_path.clone()].into(),
        )]
        .into();
        let derived_keys = self
            .tenant_security_client
            .tenant_key_derive(
                paths,
                &metadata.clone().try_into()?,
                DerivationType::Sha512,
                SecretType::Deterministic,
            )
            .await?;
        let derived_key = derived_keys.get_key_for_path(
            &encrypted_field.secret_path,
            &encrypted_field.derivation_path,
            DeriveKeyChoice::Specific(key_id),
        )?;
        if derived_key.tenant_secret_id.0 != key_id.0 {
            Err(AlloyError::InvalidKey(
                    "The key ID in the document header and on the key derived for decryption did not match"
                        .to_string(),
                ))
        } else {
            decrypt_internal(
                DeterministicEncryptionKey(derived_key.derived_key.0.clone()),
                ciphertext,
                encrypted_field.secret_path,
                encrypted_field.derivation_path,
            )
        }
    }

    async fn generate_query_field_values(
        &self,
        fields_to_query: PlaintextFields,
        metadata: &AlloyMetadata,
    ) -> Result<GenerateQueryResult, AlloyError> {
        let paths = fields_to_query
            .values()
            .map(|field| (field.secret_path.clone(), field.derivation_path.clone()))
            .collect_vec();
        let all_keys = derive_keys_many_paths(
            &self.tenant_security_client,
            metadata,
            paths,
            SecretType::Deterministic,
        )
        .await?
        .derived_keys;
        fields_to_query
            .into_iter()
            .map(|(field_id, plaintext_field)| {
                let keys = all_keys
                    .get(&plaintext_field.secret_path)
                    .and_then(|deriv| deriv.get(&plaintext_field.derivation_path))
                    .ok_or(AlloyError::TenantSecurityError(
                        "Failed to derive keys for provided path using the TSP.".to_string(),
                    ))?;
                keys.iter()
                    .map(|derived_key| {
                        let key_id_header =
                            Self::create_key_id_header(derived_key.tenant_secret_id.0);
                        encrypt_internal(
                            DeterministicEncryptionKey(derived_key.derived_key.0.clone()),
                            key_id_header,
                            plaintext_field.clone(),
                        )
                    })
                    .try_collect()
                    .map(|enc| (field_id, enc))
            })
            .collect()
    }

    async fn rotate_fields(
        &self,
        encrypted_fields: EncryptedFields,
        metadata: &AlloyMetadata,
        new_tenant_id: Option<TenantId>,
    ) -> Result<DeterministicRotateResult, AlloyError> {
        let parsed_new_tenant_id = new_tenant_id.as_ref().unwrap_or(&metadata.tenant_id);
        let paths = encrypted_fields
            .values()
            .map(|field| (field.secret_path.clone(), field.derivation_path.clone()))
            .collect_vec();
        let RotationKeys {
            original_keys: original_tenant_keys,
            new_keys: new_tenant_keys,
        } = get_keys_for_rotation(
            metadata,
            parsed_new_tenant_id,
            paths,
            &self.tenant_security_client,
            SecretType::Deterministic,
        )
        .await?;
        let reencrypt_field = |encrypted_field: EncryptedField| {
            let (original_key_id, ciphertext) =
                Self::decompose_key_id_header(encrypted_field.encrypted_field.clone())?;
            let maybe_current_key_id = new_tenant_keys
                .get_current(
                    &encrypted_field.secret_path,
                    &encrypted_field.derivation_path,
                )
                .map(|k| k.tenant_secret_id.0);
            if check_rotation_no_op(
                original_key_id,
                &maybe_current_key_id,
                parsed_new_tenant_id,
                metadata,
            ) {
                Ok(encrypted_field)
            } else {
                let original_key = original_tenant_keys.get_key_for_path(
                    &encrypted_field.secret_path,
                    &encrypted_field.derivation_path,
                    DeriveKeyChoice::Specific(original_key_id),
                )?;
                let decrypted_field = decrypt_internal(
                    DeterministicEncryptionKey(original_key.derived_key.0.clone()),
                    ciphertext,
                    encrypted_field.secret_path.clone(),
                    encrypted_field.derivation_path.clone(),
                )?;
                let new_current_key = new_tenant_keys.get_key_for_path(
                    &encrypted_field.secret_path,
                    &encrypted_field.derivation_path,
                    DeriveKeyChoice::Current,
                )?;
                let key_id_header = Self::create_key_id_header(new_current_key.tenant_secret_id.0);
                encrypt_internal(
                    DeterministicEncryptionKey(new_current_key.derived_key.0.clone()),
                    key_id_header,
                    decrypted_field,
                )
            }
        };
        Ok(collection_to_batch_result(encrypted_fields, reencrypt_field).into())
    }

    async fn get_in_rotation_prefix(
        &self,
        secret_path: SecretPath,
        derivation_path: DerivationPath,
        metadata: &AlloyMetadata,
    ) -> Result<Vec<u8>, AlloyError> {
        let paths = [(secret_path.clone(), [derivation_path.clone()].into())].into();
        let derived_keys = self
            .tenant_security_client
            .tenant_key_derive(
                paths,
                &metadata.clone().try_into()?,
                DerivationType::Sha512,
                SecretType::Deterministic,
            )
            .await?;
        get_in_rotation_prefix_internal(
            &derived_keys,
            secret_path,
            derivation_path,
            Self::get_edek_type(),
            Self::get_payload_type(),
        )
    }
}

#[uniffi::export(async_runtime = "tokio")]
impl SaasShieldSecurityEventOps for SaasShieldDeterministicClient {
    /// Log the security event `event` to the tenant's log sink.
    /// If the event time is unspecified the current time will be used.
    async fn log_security_event(
        &self,
        event: SecurityEvent,
        metadata: &AlloyMetadata,
        event_time_millis: Option<i64>,
    ) -> Result<(), AlloyError> {
        let request_metadata = (metadata.clone(), event_time_millis).try_into()?;
        Ok(self
            .tenant_security_client
            .log_security_event(&event, &request_metadata)
            .await?)
    }
}

#[cfg(test)]
mod test {
    use super::*;
    use crate::{
        tenant_security_client::{DerivedKey, KeyDeriveResponse, TenantSecretAssignmentId},
        DerivationPath, SecretPath,
    };
    use base64_type::Base64;
    use ironcore_documents::v5::key_id_header::{KeyId, KeyIdHeader};

    #[tokio::test]
    async fn test_deterministic_encrypt_current() {
        let derivation_path = DerivationPath("foo".to_string());
        let secret_path = SecretPath("bar".to_string());
        let derived_key_1 = DerivedKey {
            derived_key: Base64([1; 64].to_vec()),
            tenant_secret_id: TenantSecretAssignmentId(1),
            current: true,
        };
        let derived_key_2 = DerivedKey {
            derived_key: Base64([2; 64].to_vec()),
            tenant_secret_id: TenantSecretAssignmentId(2),
            current: false,
        };
        let derivations = [(derivation_path.clone(), vec![derived_key_1, derived_key_2])].into();
        let secrets = [(secret_path.clone(), derivations)].into();
        let derived_keys = KeyDeriveResponse {
            has_primary_config: true,
            derived_keys: secrets,
        };
        let derived_key = derived_keys
            .get_key_for_path(&secret_path, &derivation_path, DeriveKeyChoice::Current)
            .unwrap();
        let field = PlaintextField {
            plaintext_field: vec![1, 2, 3],
            secret_path: secret_path.clone(),
            derivation_path: derivation_path.clone(),
        };
        let key_id_header = KeyIdHeader::new(
            SaasShieldDeterministicClient::get_edek_type(),
            SaasShieldDeterministicClient::get_payload_type(),
            KeyId(derived_key.tenant_secret_id.0),
        );
        let result = encrypt_internal(
            DeterministicEncryptionKey(derived_key.derived_key.0.clone()),
            key_id_header,
            field,
        )
        .unwrap();
        assert_eq!(result.derivation_path, derivation_path);
        assert_eq!(result.secret_path, secret_path);
        assert_eq!(
            result.encrypted_field,
            vec![
                0, 0, 0, 1, 0, 0, 97, 192, 69, 142, 203, 183, 170, 80, 234, 235, 186, 41, 175, 153,
                67, 145, 31, 97, 254
            ]
        );
    }

    #[tokio::test]
    async fn test_deterministic_decrypt_from_derived_keys() {
        let derivation_path = DerivationPath("foo".to_string());
        let secret_path = SecretPath("bar".to_string());
        let derived_key_1 = DerivedKey {
            derived_key: Base64([1; 64].to_vec()),
            tenant_secret_id: TenantSecretAssignmentId(1),
            current: false, // Different from when it was encrypted, but it's the secret ID that matters
        };
        let derived_key_2 = DerivedKey {
            derived_key: Base64([2; 64].to_vec()),
            tenant_secret_id: TenantSecretAssignmentId(2),
            current: true,
        };
        let derivations = [(derivation_path.clone(), vec![derived_key_1, derived_key_2])].into();
        let secrets = [(secret_path.clone(), derivations)].into();
        let derived_keys = KeyDeriveResponse {
            has_primary_config: true,
            derived_keys: secrets,
        };
        let derived_key = derived_keys
            .get_key_for_path(
                &secret_path,
                &derivation_path,
                DeriveKeyChoice::Specific(KeyId(1)),
            )
            .unwrap();
        let field = EncryptedField {
            derivation_path: derivation_path.clone(),
            secret_path: secret_path.clone(),
            encrypted_field: vec![
                0, 0, 0, 1, 0, 0, 97, 192, 69, 142, 203, 183, 170, 80, 234, 235, 186, 41, 175, 153,
                67, 145, 31, 97, 254,
            ],
        };
        let (
            KeyIdHeader {
                key_id: _,
                edek_type,
                payload_type,
            },
            ciphertext,
        ) = ironcore_documents::v5::key_id_header::decode_version_prefixed_value(
            field.encrypted_field.into(),
        )
        .unwrap();
        let result = decrypt_internal(
            DeterministicEncryptionKey(derived_key.derived_key.0.clone()),
            ciphertext,
            secret_path.clone(),
            derivation_path.clone(),
        )
        .unwrap();
        assert_eq!(result.derivation_path, derivation_path);
        assert_eq!(result.secret_path, secret_path);
        assert_eq!(result.plaintext_field, vec![1, 2, 3]);
        assert_eq!(edek_type, EdekType::SaasShield);
        assert_eq!(payload_type, PayloadType::DeterministicField);
    }
}<|MERGE_RESOLUTION|>--- conflicted
+++ resolved
@@ -1,12 +1,8 @@
 use super::{
-<<<<<<< HEAD
     derive_keys_many_paths, get_in_rotation_prefix_internal, get_keys_for_rotation,
-    DeriveKeyChoice, RotationKeys,
-=======
-    derive_keys_many_paths, get_in_rotation_prefix_internal, DeriveKeyChoice,
-    SaasShieldSecurityEventOps, SecurityEvent,
->>>>>>> 13652bfc
+    DeriveKeyChoice, RotationKeys, SaasShieldSecurityEventOps, SecurityEvent,
 };
+
 use crate::deterministic::{
     decrypt_internal, encrypt_internal, DeterministicEncryptionKey, DeterministicFieldOps,
     DeterministicRotateResult, EncryptedField, EncryptedFields, GenerateQueryResult,
