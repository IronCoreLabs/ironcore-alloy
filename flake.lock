--- conflicted
+++ resolved
@@ -1,112 +1,96 @@
 {
-  "nodes": {
-    "flake-utils": {
-      "inputs": {
-        "systems": "systems"
-      },
-      "locked": {
-        "lastModified": 1731533236,
-        "narHash": "sha256-l0KFg5HjrsfsO/JpG+r7fRrqm12kzFHyUHqHCVpMMbI=",
-        "owner": "numtide",
-        "repo": "flake-utils",
-        "rev": "11707dc2f618dd54ca8739b309ec4fc024de578b",
-        "type": "github"
-      },
-      "original": {
-        "owner": "numtide",
-        "repo": "flake-utils",
-        "type": "github"
-      }
+    "nodes": {
+        "flake-utils": {
+            "inputs": {
+                "systems": "systems"
+            },
+            "locked": {
+                "lastModified": 1731533236,
+                "narHash": "sha256-l0KFg5HjrsfsO/JpG+r7fRrqm12kzFHyUHqHCVpMMbI=",
+                "owner": "numtide",
+                "repo": "flake-utils",
+                "rev": "11707dc2f618dd54ca8739b309ec4fc024de578b",
+                "type": "github"
+            },
+            "original": {
+                "owner": "numtide",
+                "repo": "flake-utils",
+                "type": "github"
+            }
+        },
+        "nixpkgs": {
+            "locked": {
+                "lastModified": 1744232761,
+                "narHash": "sha256-gbl9hE39nQRpZaLjhWKmEu5ejtQsgI5TWYrIVVJn30U=",
+                "owner": "nixos",
+                "repo": "nixpkgs",
+                "rev": "f675531bc7e6657c10a18b565cfebd8aa9e24c14",
+                "type": "github"
+            },
+            "original": {
+                "owner": "nixos",
+                "ref": "nixos-unstable",
+                "repo": "nixpkgs",
+                "type": "github"
+            }
+        },
+        "nixpkgs_2": {
+            "locked": {
+                "lastModified": 1736320768,
+                "narHash": "sha256-nIYdTAiKIGnFNugbomgBJR+Xv5F1ZQU+HfaBqJKroC0=",
+                "owner": "NixOS",
+                "repo": "nixpkgs",
+                "rev": "4bc9c909d9ac828a039f288cf872d16d38185db8",
+                "type": "github"
+            },
+            "original": {
+                "owner": "NixOS",
+                "ref": "nixpkgs-unstable",
+                "repo": "nixpkgs",
+                "type": "github"
+            }
+        },
+        "root": {
+            "inputs": {
+                "flake-utils": "flake-utils",
+                "nixpkgs": "nixpkgs",
+                "rust-overlay": "rust-overlay"
+            }
+        },
+        "rust-overlay": {
+            "inputs": {
+                "nixpkgs": "nixpkgs_2"
+            },
+            "locked": {
+                "lastModified": 1744338850,
+                "narHash": "sha256-pwMIVmsb8fjjT92n5XFDqCsplcX70qVMMT7NulumPXs=",
+                "owner": "oxalica",
+                "repo": "rust-overlay",
+                "rev": "5e64aecc018e6f775572609e7d7485fdba6985a7",
+                "type": "github"
+            },
+            "original": {
+                "owner": "oxalica",
+                "repo": "rust-overlay",
+                "type": "github"
+            }
+        },
+        "systems": {
+            "locked": {
+                "lastModified": 1681028828,
+                "narHash": "sha256-Vy1rq5AaRuLzOxct8nz4T6wlgyUR7zLU309k9mBC768=",
+                "owner": "nix-systems",
+                "repo": "default",
+                "rev": "da67096a3b9bf56a91d16901293e51ba5b49a27e",
+                "type": "github"
+            },
+            "original": {
+                "owner": "nix-systems",
+                "repo": "default",
+                "type": "github"
+            }
+        }
     },
-    "nixpkgs": {
-      "locked": {
-<<<<<<< HEAD
-        "lastModified": 1744232761,
-        "narHash": "sha256-gbl9hE39nQRpZaLjhWKmEu5ejtQsgI5TWYrIVVJn30U=",
-        "owner": "nixos",
-        "repo": "nixpkgs",
-        "rev": "f675531bc7e6657c10a18b565cfebd8aa9e24c14",
-=======
-        "lastModified": 1742669843,
-        "narHash": "sha256-G5n+FOXLXcRx+3hCJ6Rt6ZQyF1zqQ0DL0sWAMn2Nk0w=",
-        "owner": "nixos",
-        "repo": "nixpkgs",
-        "rev": "1e5b653dff12029333a6546c11e108ede13052eb",
->>>>>>> 5491899e
-        "type": "github"
-      },
-      "original": {
-        "owner": "nixos",
-        "ref": "nixos-unstable",
-        "repo": "nixpkgs",
-        "type": "github"
-      }
-    },
-    "nixpkgs_2": {
-      "locked": {
-        "lastModified": 1736320768,
-        "narHash": "sha256-nIYdTAiKIGnFNugbomgBJR+Xv5F1ZQU+HfaBqJKroC0=",
-        "owner": "NixOS",
-        "repo": "nixpkgs",
-        "rev": "4bc9c909d9ac828a039f288cf872d16d38185db8",
-        "type": "github"
-      },
-      "original": {
-        "owner": "NixOS",
-        "ref": "nixpkgs-unstable",
-        "repo": "nixpkgs",
-        "type": "github"
-      }
-    },
-    "root": {
-      "inputs": {
-        "flake-utils": "flake-utils",
-        "nixpkgs": "nixpkgs",
-        "rust-overlay": "rust-overlay"
-      }
-    },
-    "rust-overlay": {
-      "inputs": {
-        "nixpkgs": "nixpkgs_2"
-      },
-      "locked": {
-<<<<<<< HEAD
-        "lastModified": 1744338850,
-        "narHash": "sha256-pwMIVmsb8fjjT92n5XFDqCsplcX70qVMMT7NulumPXs=",
-        "owner": "oxalica",
-        "repo": "rust-overlay",
-        "rev": "5e64aecc018e6f775572609e7d7485fdba6985a7",
-=======
-        "lastModified": 1742783666,
-        "narHash": "sha256-IwdSl51NL6V0f+mYXZR0UTKaGleOsk9zV3l6kt5SUWw=",
-        "owner": "oxalica",
-        "repo": "rust-overlay",
-        "rev": "60766d63c227d576510ecfb5edd3a687d56f6bc7",
->>>>>>> 5491899e
-        "type": "github"
-      },
-      "original": {
-        "owner": "oxalica",
-        "repo": "rust-overlay",
-        "type": "github"
-      }
-    },
-    "systems": {
-      "locked": {
-        "lastModified": 1681028828,
-        "narHash": "sha256-Vy1rq5AaRuLzOxct8nz4T6wlgyUR7zLU309k9mBC768=",
-        "owner": "nix-systems",
-        "repo": "default",
-        "rev": "da67096a3b9bf56a91d16901293e51ba5b49a27e",
-        "type": "github"
-      },
-      "original": {
-        "owner": "nix-systems",
-        "repo": "default",
-        "type": "github"
-      }
-    }
-  },
-  "root": "root",
-  "version": 7
+    "root": "root",
+    "version": 7
 }