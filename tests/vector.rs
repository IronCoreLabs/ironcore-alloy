--- conflicted
+++ resolved
@@ -5,12 +5,11 @@
     use crate::common::{get_client, TestResult};
     use approx::assert_ulps_eq;
     use ironcore_alloy::{
-<<<<<<< HEAD
-        vector::{EncryptedVector, EncryptedVectors, PlaintextVector, PlaintextVectors, VectorOps},
-=======
         errors::AlloyError,
-        vector::{EncryptedVector, PlaintextVector, VectorOps},
->>>>>>> 48dda7be
+        vector::{
+            EncryptedVector, EncryptedVectors, PlaintextVector, PlaintextVectors, VectorId,
+            VectorOps,
+        },
         AlloyMetadata, DerivationPath, SecretPath, TenantId,
     };
     use std::{iter, sync::Arc};
@@ -82,11 +81,13 @@
             derivation_path: DerivationPath("different_path".to_string()),
         };
         let metadata = get_metadata();
-        let vectors = [
-            ("vector".to_string(), plaintext),
-            ("vector_2".to_string(), plaintext_2),
-        ]
-        .into();
+        let vectors = PlaintextVectors(
+            [
+                ("vector".to_string(), plaintext),
+                ("vector_2".to_string(), plaintext_2),
+            ]
+            .into(),
+        );
         let encrypted = get_client()
             .vector()
             .encrypt_batch(vectors, &metadata)
@@ -97,11 +98,13 @@
             encrypted_vector: vec![1.0, 1.0, 1.0],
             secret_path: SecretPath("secret".to_string()),
             derivation_path: DerivationPath("deriv".to_string()),
-            paired_icl_info: vec![0],
+            paired_icl_info: vec![0].into(),
         };
-        let encrypted_vectors = iter::once(("bad_vector".to_string(), bad_encrypted))
-            .chain(encrypted.successes)
-            .collect();
+        let encrypted_vectors = EncryptedVectors(
+            iter::once(("bad_vector".to_string(), bad_encrypted))
+                .chain(encrypted.successes.into_iter().map(|(k, v)| (k.0, v)))
+                .collect(),
+        );
         let decrypted = get_client()
             .vector()
             .decrypt_batch(encrypted_vectors, &metadata)
@@ -109,12 +112,15 @@
         assert_eq!(decrypted.successes.len(), 2);
         assert_eq!(decrypted.failures.len(), 1);
         assert!(matches!(
-            decrypted.failures.get("bad_vector").unwrap(),
+            decrypted
+                .failures
+                .get(&VectorId("bad_vector".to_string()))
+                .unwrap(),
             AlloyError::InvalidInput { .. }
         ));
         let result = decrypted
             .successes
-            .get("vector")
+            .get(&VectorId("vector".to_string()))
             .unwrap()
             .plaintext_vector
             .clone();
