[package]
name = "ironcore-alloy"
version = "0.13.1-pre.1"
description = "IronCore Labs SDK for all your different Application Layer Encryption needs"
authors = ["IronCore Labs <info@ironcorelabs.com>"]
edition = "2024"
# We exclude Cargo.lock instead of deleting it because we want consistent builds for generated SDKs
exclude = ["Cargo.lock"]
license = "AGPL-3.0-only"
documentation = "https://docs.rs/ironcore-alloy"
readme = "README.md"
repository = "https://github.com/IronCoreLabs/ironcore-alloy"
categories = ["cryptography"]
keywords = ["cryptography", "saas-shield", "ALE", "cloaked-ai"]
rust-version = "1.85.0"

# This is needed to allow extra options to be passed to criterion
# https://bheisler.github.io/criterion.rs/book/faq.html#cargo-bench-gives-unrecognized-option-errors-for-valid-command-line-options
[lib]
bench = false
crate-type = ["cdylib", "lib"]
name = "ironcore_alloy"

[[bin]]
name = "uniffi-bindgen"
path = "uniffi-bindgen.rs"
bench = false

[[bin]]
name = "uniffi-bindgen-java"
path = "uniffi-bindgen-java.rs"
bench = false

[features]
integration_tests = []

[dependencies]
aes-gcm = "0.10"
aes-siv = "0.7"
async-trait = "0.1.88"
base64 = "0.22"
base64_type = "0.2"
bytes = { version = "1.10.1", features = ["serde"] }
convert_case = "0.8.0"
futures = "0.3.31"
hmac = { version = "0.12.1", features = ["std"] }
ironcore-documents = "0.2.1"
itertools = "0.14"
ndarray = "0.16.0"
ndarray-rand = "0.15.0"
protobuf = { version = "3.3", features = ["with-bytes"] }
rand = "0.8.5"
rand_chacha = "0.3.1"
rand_distr = "0.4.3"
rayon = "1.10.0"
regex = "1.11.1"
reqwest = { version = "0.12", default-features = false, features = [
    "json",
    "rustls-tls",
] }
ring = "0.17"
serde = { version = "1.0.219", features = ["derive"] }
serde_json = { version = "1.0.140", features = ["float_roundtrip"] }
thiserror = "2.0.12"
<<<<<<< HEAD
uniffi = { version = "0.29.2", features = ["tokio", "cli"] }
uniffi-bindgen-java = "0.2.1"
=======
uniffi = { version = "0.29.4", features = ["tokio", "cli"] }
uniffi-bindgen-java = "0.2.0"
>>>>>>> 35792b04
z85 = "3.0.6"

[dev-dependencies]
approx = "0.5.1"
ascii85 = "0.2.1"
assertables = "9.5.5"
base64 = "0.22.0"
base85 = "2.0.0"
camino = "1.1"
# must be the same as uniffi/uniffi-bindgen-java
cargo_metadata = "0.19"
criterion = { version = "0.6", features = ["async_tokio"] }
hex = "0.4.3"
hex-literal = "1.0.0"
lazy_static = "1.5"
proptest = "1.6.0"
tokio = { version = "1.45", features = ["macros", "rt-multi-thread"] }
uniffi_bindgen = "0.29.2"
z85 = "3.0.6"

[[bench]]
name = "ironcore_alloy_bench"
path = "benches/ironcore_alloy_bench.rs"
harness = false

# used to create the smallest cdylib binary we can to ship with the library in each ecosystem.
# 6.9M vs 1.5M in initial testing. Can further have `strip` (the Unix utility) run on it to save ~0.2 MB more.
# WARNING: be careful changing this, since downstream integration tests (in "core/tests") depend on this profile.
[profile.release]
opt-level = 3       # Our crypto basically requires opt-level 3 for reasonable speeds
lto = true          # Enable Link Time Optimization
codegen-units = 1   # Reduce number of codegen units to increase optimizations.
panic = 'abort'     # Abort on panic
strip = 'debuginfo'<|MERGE_RESOLUTION|>--- conflicted
+++ resolved
@@ -62,13 +62,8 @@
 serde = { version = "1.0.219", features = ["derive"] }
 serde_json = { version = "1.0.140", features = ["float_roundtrip"] }
 thiserror = "2.0.12"
-<<<<<<< HEAD
-uniffi = { version = "0.29.2", features = ["tokio", "cli"] }
+uniffi = { version = "0.29.4", features = ["tokio", "cli"] }
 uniffi-bindgen-java = "0.2.1"
-=======
-uniffi = { version = "0.29.4", features = ["tokio", "cli"] }
-uniffi-bindgen-java = "0.2.0"
->>>>>>> 35792b04
 z85 = "3.0.6"
 
 [dev-dependencies]
